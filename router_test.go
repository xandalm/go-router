package router

import (
	"fmt"
	"io"
	"net/http"
	"net/http/httptest"
	"reflect"
	"regexp"
	"strings"
	"testing"
)

type dummyHandler struct{}

func (h *dummyHandler) ServeHTTP(w ResponseWriter, r *Request) {
}

<<<<<<< HEAD
var vDummyHandler = &dummyHandler{}
var vDummyHandlerFunc = func(w ResponseWriter, r *Request) {
}
=======
var dummyHandler = &dummyRouteHandler{}
>>>>>>> 3b655f66

func TestRouter_namespace(t *testing.T) {
	t.Run("create a namespace and return it", func(t *testing.T) {
		router := &Router{}

		cases := []struct {
			namespace, check string
		}{
			{"admin", "admin"},
			{"api/v1", "api/v1"},
			{"images/{img}", "images/{}"},
			{"videos/{v}/frame/{f}", "videos/{}/frame/{}"},
			{"path/{p1}/{p2}", "path/{}/{}"},
		}

		for _, c := range cases {
			n := router.namespace(c.namespace)

			assertRouterHasNamespace(t, router, c.check)
			if n == nil {
				t.Error("didn't get namespace")
			}
		}
	})
	t.Run("panic if the given namespace starts with param", func(t *testing.T) {
		router := &Router{}

		cases := []string{
			"{param}",
			"{param}/abc",
			"{param1}/{param2}",
		}

		for _, name := range cases {
			t.Run("for namespace name "+name, func(t *testing.T) {
				defer func() {
					r := recover()
					if r == nil || r != ErrParamAsNamespace {
						t.Errorf("didn't get expected panic, got %v", r)
					}
				}()
				router.namespace(name)
			})
		}
	})
	t.Run("create a namespace in a correspondent prefix namespace", func(t *testing.T) {
		router := &Router{}

		cases := []struct {
			base        string
			namespace   string
			inRouter    string
			inNamespace string
		}{
			{"admin", "admin/users", "admin", "users"},
			{"customers/{}", "customers/{}/addresses", "customers/{}", "addresses"},
		}

		for _, c := range cases {
			n := router.namespace(c.base)
			router.namespace(c.namespace)
			assertRouterHasNamespace(t, router, c.inRouter)
			assertNamespaceHasNamespace(t, n, c.inNamespace)
		}
	})
	t.Run("if the given name is a prefix of the an existent namespace then split", func(t *testing.T) {
		r := &Router{}
		r.namespace("api/v1/admin")

		r.namespace("api")
		if len(r.ns) != 1 {
			t.Fatal("expected that the router has 1 namespace")
		}
		assertRouterHasNamespace(t, r, "api")
		assertNamespaceHasNamespace(t, r.ns["api"], "v1/admin")

		r.namespace("api/v1")
		if len(r.ns) != 1 {
			t.Fatal("expected that the router has 1 namespace")
		}
		assertRouterHasNamespace(t, r, "api")
		apiNamespace := r.ns["api"]
		assertNamespaceHasNamespace(t, apiNamespace, "v1")
		v1Namespace := apiNamespace.ns["v1"]
		assertNamespaceHasNamespace(t, v1Namespace, "admin")

		r.namespace("customers/{}")

		r.namespace("customers")
		if len(r.ns) != 2 {
			t.Fatal("expected that the router has 2 namespace")
		}
		assertRouterHasNamespace(t, r, "customers")
		assertNamespaceHasNamespace(t, r.ns["customers"], "{}")
	})
	t.Run("do not duplicate or overwritten namespace", func(t *testing.T) {
		r := &Router{}
		r.namespace("api")
		assertRouterHasNamespace(t, r, "api")
		before := r.ns["api"]

		r.namespace("api")
		assertRouterHasNamespace(t, r, "api")
		after := r.ns["api"]

		if len(r.ns) > 1 {
			t.Fatalf("namespace was duplicated, %v", r.ns)
		}

		if before != after {
			t.Errorf("namespace was overwritten, want %p but got %p", before, after)
		}

		t.Run("return the same namespace", func(t *testing.T) {
			got := r.namespace("api")
			want := after

			if got != want {
				t.Errorf("got %p but want %p", got, want)
			}
<<<<<<< HEAD
		}()
		router.register("", vDummyHandler, MethodAll)
=======
		})
	})
}

func TestRouter_register(t *testing.T) {

	t.Run("panic on invalid pattern", func(t *testing.T) {

		cases := []string{
			"",
			"//",
			"///",
			"/path//",
			"url//",
		}

		for _, pattern := range cases {
			t.Run(fmt.Sprintf("for %q pattern", pattern), func(t *testing.T) {
				router := &Router{}

				defer func() {
					r := recover()
					if r == nil {
						t.Error("didn't panic")
					}
				}()
				router.register(pattern, dummyHandler, MethodAll)
			})
		}
>>>>>>> 3b655f66
	})

	t.Run("panic on nil handler", func(t *testing.T) {
		router := &Router{}

		defer func() {
			r := recover()
			if r == nil {
				t.Error("didn't panic")
			}
		}()

		router.register("/path", nil, MethodAll)
	})

	t.Run("panic on re-register same pattern and method", func(t *testing.T) {
		router := &Router{}

		defer func() {
			r := recover()
			if r == nil {
				t.Error("didn't panic")
			}
		}()

		router.register("/path", vDummyHandler, MethodAll)
		router.register("/path", vDummyHandler, MethodAll)
	})

	t.Run("create namespaces indirectly", func(t *testing.T) {
		router := &Router{}

		cases := []struct {
			pattern   string
			method    string
			namespace string
		}{
			{"/use", MethodAll, "use"},
			{"/get", MethodGet, "get"},
			{"/put", MethodPut, "put"},
			{"/post", MethodPost, "post"},
			{"/delete", MethodDelete, "delete"},
			{"/admin/products", MethodGet, "admin/products"},
			{"/customers/{id}", MethodGet, "customers/{}"},
		}

		for _, c := range cases {
			t.Run(fmt.Sprintf("registering %s method on %s", c.method, c.pattern), func(t *testing.T) {
				router.register(c.pattern, dummyHandler, c.method)

				assertRouterHasNamespace(t, router, c.namespace)
			})
		}
	})

	userRE := regexp.MustCompile(`^\/users$`)

	cases := []struct {
		pattern string
		re      *regexp.Regexp
		method  string
	}{
		{"/users", userRE, MethodAll},
		{"/api/users", regexp.MustCompile(`^\/api\/users$`), MethodAll},
		{"/users", userRE, MethodGet},
		{"/users", userRE, MethodPost},
		{"/users", userRE, MethodPut},
		{"/users", userRE, MethodDelete},
		{"/users/{id}", regexp.MustCompile(`^\/users\/(?P<id>[^\/]+)$`), MethodGet},
		{"/", regexp.MustCompile(`^\/?$`), MethodGet},
	}

	router := &Router{}

	for _, c := range cases {
		t.Run(fmt.Sprintf(`add %q to %s`, c.pattern, c.method), func(t *testing.T) {

			router.register(c.pattern, vDummyHandler, c.method)

<<<<<<< HEAD
			assertRegistered(t, router, c.pattern)

			e := router.m[c.pattern]
			assertHandler(t, e.mh[c.method], vDummyHandler)

			if !reflect.DeepEqual(c.re, e.re) {
				t.Errorf("got regexp %q, but want %q", e.re, c.re)
			}
=======
			checkRegisteredEntry(t, router, c.pattern, c.re, c.method, dummyHandler)
>>>>>>> 3b655f66
		})
	}
}

func TestRouter_registerFunc(t *testing.T) {

	t.Run("panic on nil handler", func(t *testing.T) {
		router := &Router{}

		defer func() {
			r := recover()
			if r == nil {
				t.Error("didn't panic")
			}
		}()

		router.registerFunc("/path", nil, MethodAll)
	})
<<<<<<< HEAD

	cases := []struct {
		pattern string
		method  string
	}{
		{"/users", MethodAll},
		{"/users", MethodGet},
		{"/users", MethodPost},
		{"/users", MethodPut},
		{"/users", MethodDelete},
	}

	router := &Router{}

	for _, c := range cases {
		t.Run(fmt.Sprintf(`add %q to %s`, c.pattern, c.method), func(t *testing.T) {

			router.registerFunc(c.pattern, vDummyHandlerFunc, c.method)

			assertRegistered(t, router, c.pattern)

			checkHandlerFunc(t, router, c.pattern, c.method, vDummyHandlerFunc)
		})
	}
=======
>>>>>>> 3b655f66
}

func TestRouter_Handler(t *testing.T) {

	cases := []struct {
		pattern             string
		uri                 string
		expectedPattern     string
		expectedHandlerType reflect.Type
		expectedParams      Params
	}{
		{
			"/path",
			newDummyURI("/path"),
			"/path",
			reflect.TypeOf(vDummyHandler),
			Params{},
		},
		{
			"/users/{id}",
			newDummyURI("/users/1"),
			"/users/{id}",
			reflect.TypeOf(vDummyHandler),
			Params{
				"id": "1",
			},
		},
		{
			"/users/{id}",
			newDummyURI("/users/6dbd2"),
			"/users/{id}",
			reflect.TypeOf(vDummyHandler),
			Params{
				"id": "6dbd2",
			},
		},
		{
			"/users/{id}",
			newDummyURI("/users/d033fdc6-dbd2-427c-b18c-a41aa6449d75"),
			"/users/{id}",
			reflect.TypeOf(vDummyHandler),
			Params{
				"id": "d033fdc6-dbd2-427c-b18c-a41aa6449d75",
			},
		},
		{
			"/users/{id}",
			newDummyURI("/users/{id}"),
			"/users/{id}",
			reflect.TypeOf(vDummyHandler),
			Params{
				"id": "{id}",
			},
		},
		{
			"/users/{id}",
			newDummyURI("/users/"),
			"",
			reflect.TypeOf(NotFoundHandler),
			nil,
		},
		{
			"site.com/users",
			"http://site.com/users",
			"site.com/users",
			reflect.TypeOf(vDummyHandler),
			Params{},
		},
		{
			"site.com/users",
			"http://site.com:3000/users",
			"site.com/users",
			reflect.TypeOf(vDummyHandler),
			Params{},
		},
		{
			"site.com/users/",
			"http://site.com/users",
			"site.com/users/",
			reflect.TypeOf(&redirectHandler{}),
			nil,
		},
		{
			"/users/",
			newDummyURI("/users"),
			"/users/",
			reflect.TypeOf(&redirectHandler{}),
			nil,
		},
		{
			"/users",
			newDummyURI("/users/"),
			"/users",
			reflect.TypeOf(&redirectHandler{}),
			nil,
		},
		{
			"/api/v1/partners",
			newDummyURI("/api/v1/products/../partners"),
			"/api/v1/partners",
			reflect.TypeOf(&redirectHandler{}),
			nil,
		},
		{
			"/",
			newDummyURI(""),
			"/",
			reflect.TypeOf(dummyHandler),
			Params{},
		},
	}

	for _, c := range cases {
		t.Run(fmt.Sprintf("when listen to %q and request %q", c.pattern, c.uri), func(t *testing.T) {
			router := NewRouter()

			router.UsePattern(c.pattern, vDummyHandler)

			request, _ := http.NewRequest(http.MethodGet, c.uri, nil)

			var pat string
			var h Handler
			var params Params
			h, pat, params = router.Handler(request)

			if pat != c.expectedPattern {
				t.Errorf("got pattern %q, but want %q", pat, c.expectedPattern)
			}
			assertHandlerType(t, c.expectedHandlerType, h)
			assertParams(t, params, c.expectedParams)
		})
	}

	t.Run(`distinguish "/users" from "/users/" when both were added`, func(t *testing.T) {
		router := NewRouter()

		handlerOne := &MockRouterHandler{
			OnHandleFunc: func(w ResponseWriter, r *Request) {
			},
		}
		handlerTwo := &MockRouterHandler{
			OnHandleFunc: func(w ResponseWriter, r *Request) {
			},
		}

		router.UsePattern("/users/", handlerOne)
		router.UsePattern("/users", handlerTwo)

		cases := []struct {
			path    string
			pattern string
			handler *MockRouterHandler
			params  Params
		}{
			{
				path:    "/users/",
				pattern: "/users/",
				handler: handlerOne,
				params:  Params{},
			},
			{
				path:    "/users",
				pattern: "/users",
				handler: handlerTwo,
				params:  Params{},
			},
		}

		for _, c := range cases {
			request, _ := http.NewRequest(http.MethodGet, newDummyURI(c.path), nil)

			var pat string
			var h Handler
			var params Params

			h, pat, params = router.Handler(request)

			if pat != c.pattern {
				t.Errorf("got pattern %q, but want %q", pat, c.pattern)
			}

			assertHandler(t, h, c.handler)

			assertParams(t, params, c.params)
		}
	})
}

type MockRouterHandler struct {
	lastParams   Params
	OnHandleFunc func(ResponseWriter, *Request)
}

func (h *MockRouterHandler) ServeHTTP(w ResponseWriter, r *Request) {
	h.lastParams = r.Params()
	h.OnHandleFunc(w, r)
}

func newDummyURI(path string) string {
	return "http://site.com" + path
}

type routeCase struct {
	path    string
	handler *MockRouterHandler
	tests   []uriTest
}

type uriTest struct {
	uri            string
	method         string
	body           io.Reader
	expectedParams Params
	expectedStatus int
	expectedBody   string
}

func TestRouter_Use(t *testing.T) {

	cases := []routeCase{
		{
			path: "/users",
			handler: &MockRouterHandler{
				OnHandleFunc: func(w ResponseWriter, r *Request) {
				},
			},
			tests: []uriTest{
				{newDummyURI("/users"), http.MethodGet, nil, Params{}, http.StatusOK, ""},
			},
		},
		{
			path: "/users/{id}",
			handler: &MockRouterHandler{
				OnHandleFunc: func(w ResponseWriter, r *Request) {
				},
			},
			tests: []uriTest{
				{newDummyURI("/users/13"), http.MethodGet, nil, Params{"id": "13"}, http.StatusOK, ""},
			},
		},
	}

	for _, c := range cases {
		t.Run(fmt.Sprintf("add %q pattern", c.path), func(t *testing.T) {
			router := &Router{}

			router.UsePattern(c.path, c.handler)

			for _, tt := range c.tests {
				t.Run(fmt.Sprintf("request %s on %q", tt.method, tt.uri), func(t *testing.T) {
					request, _ := http.NewRequest(tt.method, tt.uri, nil)
					response := httptest.NewRecorder()

					router.ServeHTTP(response, request)

					assertStatus(t, response, tt.expectedStatus)

					assertParams(t, c.handler.lastParams, tt.expectedParams)

					assertBody(t, response, tt.expectedBody)
				})
			}
		})
	}
}

func TestRouter_Get(t *testing.T) {

	t.Run(`router with only "/products" on GET`, func(t *testing.T) {
		router := NewRouter()

		router.Get("/products", vDummyHandler)

		cases := []uriTest{
			{newDummyURI("/products"), http.MethodGet, nil, Params{}, http.StatusOK, ""},
			{newDummyURI("/products"), http.MethodPost, nil, Params{}, http.StatusNotFound, ""},
			{newDummyURI("/products"), http.MethodPut, nil, Params{}, http.StatusNotFound, ""},
			{newDummyURI("/products"), http.MethodDelete, nil, Params{}, http.StatusNotFound, ""},
		}

		for _, c := range cases {
			t.Run(fmt.Sprintf("returns %d for %s %q", c.expectedStatus, c.method, c.uri), func(t *testing.T) {
				request, _ := http.NewRequest(c.method, c.uri, nil)
				response := httptest.NewRecorder()

				router.ServeHTTP(response, request)

				assertStatus(t, response, c.expectedStatus)
			})
		}
	})
}

func TestRouter_Post(t *testing.T) {

	t.Run(`router with only "/products" on POST`, func(t *testing.T) {
		router := NewRouter()

		router.Post("/products", vDummyHandler)

		cases := []uriTest{
			{newDummyURI("/products"), http.MethodPost, nil, Params{}, http.StatusOK, ""},
			{newDummyURI("/products"), http.MethodGet, nil, Params{}, http.StatusNotFound, ""},
			{newDummyURI("/products"), http.MethodPut, nil, Params{}, http.StatusNotFound, ""},
			{newDummyURI("/products"), http.MethodDelete, nil, Params{}, http.StatusNotFound, ""},
		}

		for _, c := range cases {
			t.Run(fmt.Sprintf("returns %d for %s %q", c.expectedStatus, c.method, c.uri), func(t *testing.T) {
				request, _ := http.NewRequest(c.method, c.uri, nil)
				response := httptest.NewRecorder()

				router.ServeHTTP(response, request)

				assertStatus(t, response, c.expectedStatus)
			})
		}
	})
}

func TestRouter_Put(t *testing.T) {

	t.Run(`router with only "/products" on PUT`, func(t *testing.T) {
		router := NewRouter()

		router.Put("/products", vDummyHandler)

		cases := []uriTest{
			{newDummyURI("/products"), http.MethodPut, nil, Params{}, http.StatusOK, ""},
			{newDummyURI("/products"), http.MethodGet, nil, Params{}, http.StatusNotFound, ""},
			{newDummyURI("/products"), http.MethodPost, nil, Params{}, http.StatusNotFound, ""},
			{newDummyURI("/products"), http.MethodDelete, nil, Params{}, http.StatusNotFound, ""},
		}

		for _, c := range cases {
			t.Run(fmt.Sprintf("returns %d for %s %q", c.expectedStatus, c.method, c.uri), func(t *testing.T) {
				request, _ := http.NewRequest(c.method, c.uri, nil)
				response := httptest.NewRecorder()

				router.ServeHTTP(response, request)

				assertStatus(t, response, c.expectedStatus)
			})
		}
	})
}

func TestRouter_Delete(t *testing.T) {

	t.Run(`router with only "/products" on DELETE`, func(t *testing.T) {
		router := NewRouter()

		router.Delete("/products", vDummyHandler)

		cases := []uriTest{
			{newDummyURI("/products"), http.MethodDelete, nil, Params{}, http.StatusOK, ""},
			{newDummyURI("/products"), http.MethodGet, nil, Params{}, http.StatusNotFound, ""},
			{newDummyURI("/products"), http.MethodPut, nil, Params{}, http.StatusNotFound, ""},
			{newDummyURI("/products"), http.MethodPost, nil, Params{}, http.StatusNotFound, ""},
		}

		for _, c := range cases {
			t.Run(fmt.Sprintf("returns %d for %s %q", c.expectedStatus, c.method, c.uri), func(t *testing.T) {
				request, _ := http.NewRequest(c.method, c.uri, nil)
				response := httptest.NewRecorder()

				router.ServeHTTP(response, request)

				assertStatus(t, response, c.expectedStatus)
			})
		}
	})
}

func TestRouter_Namespace(t *testing.T) {
	t.Run("create a namespace and return it", func(t *testing.T) {
		router := NewRouter()

		nsAdmin := router.Namespace("admin")

		assertRouterHasNamespace(t, router, "admin")
		if nsAdmin == nil {
			t.Error("didn't get namespace, got nil")
		}
	})
}

func TestRouterNamespace_Namespace(t *testing.T) {
	t.Run("create namespace from a namespace", func(t *testing.T) {
		n := &routerNamespace{
			NewRouter(),
			nil,
			nil,
			nil,
			map[string]*routerNamespace{},
		}

		nn := n.Namespace("v1")

		assertNamespaceHasNamespace(t, n, "v1")

		got := n.ns["v1"]
		if got != nn {
			t.Fatalf("didn't get the namespace")
		}

		if got.r != n.r {
			t.Fatalf("got namespace with router %p, but want router %p", got.r, n.r)
		}

		if got.p != n {
			t.Fatalf("the namespace parent is not %p, got %p", n, got.p)
		}

		t.Run("return the previous created namespace", func(t *testing.T) {
			got := n.Namespace("v1")

			if got != nn {
				t.Error("didn't get the previous namespace")
			}
		})
		t.Run("if prefix already exists then create a sub-namespace", func(t *testing.T) {
			n.Namespace("v1/admin/users")

			if len(n.ns) > 1 {
				t.Fatalf("there is more than one namespaces at namespace(%p), %v", n, n.ns)
			}

			assertNamespaceHasNamespace(t, n, "v1")
			assertNamespaceHasNamespace(t, n.ns["v1"], "admin/users")
		})
		t.Run("split an existent namespace if the given name is its prefix", func(t *testing.T) {
			n.Namespace("v1/admin")

			assertNamespaceHasNamespace(t, n, "v1")
			v1 := n.ns["v1"]
			assertNamespaceHasNamespace(t, v1, "admin")
			admin := v1.ns["admin"]
			assertNamespaceHasNamespace(t, admin, "users")
		})
	})
	t.Run("namespace is reachable from the router", func(t *testing.T) {
		r := NewRouter()
		api := r.Namespace("api")

		v1 := api.Namespace("v1")

		got := r.Namespace("api/v1")

		if got != v1 {
			t.Error("unable to reach namespace from the router")
		}
	})
}

func TestRouter(t *testing.T) {

	router := NewRouter()

	t.Run(`handle to GET "/admin/users" after add "/admin/users" on GET`, func(t *testing.T) {
		handler := &MockRouterHandler{
			OnHandleFunc: func(w ResponseWriter, r *Request) {
				fmt.Fprint(w, `[]`)
			},
		}
		router.Get("/admin/users", handler)

		request, _ := http.NewRequest(http.MethodGet, newDummyURI("/admin/users"), nil)
		response := httptest.NewRecorder()

		router.ServeHTTP(response, request)

		assertStatus(t, response, http.StatusOK)
		assertParams(t, handler.lastParams, Params{})
		assertBody(t, response, `[]`)
	})
}

func BenchmarkRouterMath(b *testing.B) {
	r := NewRouter()
	r.UsePattern("/", vDummyHandler)
	r.UsePattern("/index", vDummyHandler)
	r.UsePattern("/home", vDummyHandler)
	r.UsePattern("/about", vDummyHandler)
	r.UsePattern("/contact", vDummyHandler)
	r.UsePattern("/robots.txt", vDummyHandler)
	r.UsePattern("/products/", vDummyHandler)
	r.UsePattern("/products/{id}", vDummyHandler)
	r.UsePattern("/products/{id}/image.jpg", vDummyHandler)
	r.UsePattern("/admin", vDummyHandler)
	r.UsePattern("/admin/products/", vDummyHandler)
	r.UsePattern("/admin/products/create", vDummyHandler)
	r.UsePattern("/admin/products/update", vDummyHandler)
	r.UsePattern("/admin/products/delete", vDummyHandler)

	paths := []string{"/", "/notfound", "/admin/", "/admin/foo", "/contact", "/products",
		"/products/", "/products/3/image.jpg"}
	b.StartTimer()
	for i := 0; i < b.N; i++ {

		if e := r.match(paths[i%len(paths)]); e != nil && e.pattern == "" {
			b.Error("impossible")
		}
	}
	b.StopTimer()
}

func closestNamespace(router *Router, path string) (n *routerNamespace, p string) {
	ns := router.ns

	path = parseNamespace(path)
	r := regexp.MustCompile(`\/[^\/]+$`)
	var search string
	for path != "" {
		search = path
		for search != "" {
			if f, ok := ns[search]; ok {
				path = strings.TrimPrefix(strings.TrimPrefix(path, search), "/")
				ns = f.ns
				n = f
				break
			}
			if f, ok := ns["{}"]; ok {
				path = strings.TrimPrefix(strings.TrimPrefix(path, search), "/")
				ns = f.ns
				n = f
				break
			}
			search = r.ReplaceAllString(search, "")
		}
	}

	return
}

<<<<<<< HEAD
func assertHandler(t testing.TB, got, want Handler) {
	t.Helper()
=======
func findRouterEntry(router *Router, path string) (unslashed *routerEntry, slashed *routerEntry) {
	n, p := closestNamespace(router, path)
>>>>>>> 3b655f66

	if n == nil || p != "" {
		return nil, nil
	}

	return n.eu, n.es
}

func checkRegisteredEntry(t *testing.T, router *Router, pattern string, re *regexp.Regexp, method string, handler RouteHandler) {
	t.Helper()

<<<<<<< HEAD
	e := router.m[pattern]
	got := e.mh[method].(HandlerFunc)
	assertHandlerFunc(t, got, HandlerFunc(vDummyHandlerFunc))
}

func assertHandlerFunc(t testing.TB, got HandlerFunc, want HandlerFunc) {
=======
	eu, es := findRouterEntry(router, pattern)

	var e *routerEntry
	switch {
	case eu == nil && es == nil:
		e = router.e
	case eu != nil:
		e = eu
	case es != nil:
		e = es
	}

	if e == nil {
		t.Fatal("didn't registered entry")
	}

	assertHandler(t, e.mh[method], handler)

	if !reflect.DeepEqual(re, e.re) {
		t.Errorf("got regexp %q, but want %q", e.re, re)
	}
}

func assertHandler(t testing.TB, got, want RouteHandler) {
>>>>>>> 3b655f66
	t.Helper()

	if got != want {
		t.Fatalf("got handler %v, but want %v", got, want)
	}
}

func assertStatus(t testing.TB, response *httptest.ResponseRecorder, status int) {
	t.Helper()

	if response.Code != status {
		t.Errorf("got status %d, but want %d", response.Code, status)
	}
}

func assertBody(t testing.TB, response *httptest.ResponseRecorder, want string) {
	t.Helper()

	got := response.Body.String()
	if got != want {
		t.Errorf("got body %q, but want %q", got, want)
	}
}

func assertHandlerType(t testing.TB, want reflect.Type, got Handler) {
	t.Helper()

	tp := reflect.TypeOf(got)
	if tp != want {
		t.Errorf("got handler type %v, but want %v", tp, want)
	}
}

func assertParams(t testing.TB, got, want Params) {
	t.Helper()

	if !reflect.DeepEqual(got, want) {
		t.Errorf("got params %#v, but want %#v", got, want)
	}
}

func assertRouterHasNamespace(t testing.TB, r *Router, n string) {
	t.Helper()

	if _, ok := r.ns[n]; !ok {
		t.Fatalf("there is no %q namespace in %v", n, r.ns)
	}
}

func assertNamespaceHasNamespace(t testing.TB, rn *routerNamespace, n string) {
	t.Helper()

	if _, ok := rn.ns[n]; !ok {
		t.Fatalf("there is no %q namespace in %v", n, rn.ns)
	}
}<|MERGE_RESOLUTION|>--- conflicted
+++ resolved
@@ -16,13 +16,7 @@
 func (h *dummyHandler) ServeHTTP(w ResponseWriter, r *Request) {
 }
 
-<<<<<<< HEAD
 var vDummyHandler = &dummyHandler{}
-var vDummyHandlerFunc = func(w ResponseWriter, r *Request) {
-}
-=======
-var dummyHandler = &dummyRouteHandler{}
->>>>>>> 3b655f66
 
 func TestRouter_namespace(t *testing.T) {
 	t.Run("create a namespace and return it", func(t *testing.T) {
@@ -143,10 +137,6 @@
 			if got != want {
 				t.Errorf("got %p but want %p", got, want)
 			}
-<<<<<<< HEAD
-		}()
-		router.register("", vDummyHandler, MethodAll)
-=======
 		})
 	})
 }
@@ -173,10 +163,9 @@
 						t.Error("didn't panic")
 					}
 				}()
-				router.register(pattern, dummyHandler, MethodAll)
+				router.register(pattern, vDummyHandler, MethodAll)
 			})
 		}
->>>>>>> 3b655f66
 	})
 
 	t.Run("panic on nil handler", func(t *testing.T) {
@@ -225,7 +214,7 @@
 
 		for _, c := range cases {
 			t.Run(fmt.Sprintf("registering %s method on %s", c.method, c.pattern), func(t *testing.T) {
-				router.register(c.pattern, dummyHandler, c.method)
+				router.register(c.pattern, vDummyHandler, c.method)
 
 				assertRouterHasNamespace(t, router, c.namespace)
 			})
@@ -256,18 +245,7 @@
 
 			router.register(c.pattern, vDummyHandler, c.method)
 
-<<<<<<< HEAD
-			assertRegistered(t, router, c.pattern)
-
-			e := router.m[c.pattern]
-			assertHandler(t, e.mh[c.method], vDummyHandler)
-
-			if !reflect.DeepEqual(c.re, e.re) {
-				t.Errorf("got regexp %q, but want %q", e.re, c.re)
-			}
-=======
-			checkRegisteredEntry(t, router, c.pattern, c.re, c.method, dummyHandler)
->>>>>>> 3b655f66
+			checkRegisteredEntry(t, router, c.pattern, c.re, c.method, vDummyHandler)
 		})
 	}
 }
@@ -286,33 +264,6 @@
 
 		router.registerFunc("/path", nil, MethodAll)
 	})
-<<<<<<< HEAD
-
-	cases := []struct {
-		pattern string
-		method  string
-	}{
-		{"/users", MethodAll},
-		{"/users", MethodGet},
-		{"/users", MethodPost},
-		{"/users", MethodPut},
-		{"/users", MethodDelete},
-	}
-
-	router := &Router{}
-
-	for _, c := range cases {
-		t.Run(fmt.Sprintf(`add %q to %s`, c.pattern, c.method), func(t *testing.T) {
-
-			router.registerFunc(c.pattern, vDummyHandlerFunc, c.method)
-
-			assertRegistered(t, router, c.pattern)
-
-			checkHandlerFunc(t, router, c.pattern, c.method, vDummyHandlerFunc)
-		})
-	}
-=======
->>>>>>> 3b655f66
 }
 
 func TestRouter_Handler(t *testing.T) {
@@ -420,7 +371,7 @@
 			"/",
 			newDummyURI(""),
 			"/",
-			reflect.TypeOf(dummyHandler),
+			reflect.TypeOf(vDummyHandler),
 			Params{},
 		},
 	}
@@ -848,13 +799,8 @@
 	return
 }
 
-<<<<<<< HEAD
-func assertHandler(t testing.TB, got, want Handler) {
-	t.Helper()
-=======
 func findRouterEntry(router *Router, path string) (unslashed *routerEntry, slashed *routerEntry) {
 	n, p := closestNamespace(router, path)
->>>>>>> 3b655f66
 
 	if n == nil || p != "" {
 		return nil, nil
@@ -863,17 +809,9 @@
 	return n.eu, n.es
 }
 
-func checkRegisteredEntry(t *testing.T, router *Router, pattern string, re *regexp.Regexp, method string, handler RouteHandler) {
+func checkRegisteredEntry(t *testing.T, router *Router, pattern string, re *regexp.Regexp, method string, handler Handler) {
 	t.Helper()
 
-<<<<<<< HEAD
-	e := router.m[pattern]
-	got := e.mh[method].(HandlerFunc)
-	assertHandlerFunc(t, got, HandlerFunc(vDummyHandlerFunc))
-}
-
-func assertHandlerFunc(t testing.TB, got HandlerFunc, want HandlerFunc) {
-=======
 	eu, es := findRouterEntry(router, pattern)
 
 	var e *routerEntry
@@ -897,8 +835,7 @@
 	}
 }
 
-func assertHandler(t testing.TB, got, want RouteHandler) {
->>>>>>> 3b655f66
+func assertHandler(t testing.TB, got, want Handler) {
 	t.Helper()
 
 	if got != want {
