package router

import (
	"net"
	"net/http"
	"net/url"
	"path"
	"regexp"
	"strings"
	"sync"
)

const (
	MethodAll    = "ALL"
	MethodGet    = http.MethodGet
	MethodPost   = http.MethodPost
	MethodPut    = http.MethodPut
	MethodDelete = http.MethodDelete
)

type ResponseWriter http.ResponseWriter

type RouteHandler interface {
	ServeHTTP(ResponseWriter, *Request)
}

// An Adapter to allow the use of functions as HTTP handlers.
type RouteHandlerFunc func(ResponseWriter, *Request)

func (f RouteHandlerFunc) ServeHTTP(w ResponseWriter, r *Request) {
	f(w, r)
}

type routerEntry struct {
	pattern string
	re      *regexp.Regexp
	mh      map[string]RouteHandler
}

// Holds a simple request handler that replies HTTP 404 status
var NotFoundHandler = RouteHandlerFunc(func(w ResponseWriter, r *Request) {
	w.WriteHeader(http.StatusNotFound)
})

type redirectHandler struct {
	url  string
	code int
}

func (rh *redirectHandler) ServeHTTP(w ResponseWriter, r *Request) {
	http.Redirect(w, r.Request, rh.url, rh.code)
}

func RedirectHandler(url string, code int) RouteHandler {
	return &redirectHandler{url, code}
}

func cleanPath(p string) string {
	if p == "" {
		return "/"
	}

	if p[0] != '/' {
		p = "/" + p
	}
	np := path.Clean(p)

	if p[len(p)-1] == '/' && np != "/" {
		if len(p) == len(np)+1 && strings.HasPrefix(p, np) {
			np = p
		} else {
			np += "/"
		}
	}

	return np
}

func stripHostPort(host string) string {
	if !strings.Contains(host, ":") {
		return host
	}
	host, _, err := net.SplitHostPort(host)
	if err != nil {
		return host
	}
	return host
}

// Like to standard ServeMux, it's a HTTP request multiplexer.
// Have similar characteristics, however Router brings the
// possibility to handle params that can be exposed in patterns.
//
// One parameterized pattern can be registered with a it's name
// rounded by brackets, that is /customers/{id}.
type Router struct {
	mu   sync.RWMutex
	m    map[string]*routerEntry // all patterns
	sm   map[string]*routerEntry // slashed patterns
	um   map[string]*routerEntry // unslashed patterns
	host bool
}

func NewRouter() *Router {
	return &Router{}
}

// Dispatches the request to the handler whose pattern most closely matches the request URL.
func (ro *Router) ServeHTTP(w http.ResponseWriter, r *http.Request) {
<<<<<<< HEAD

	h, _, params := ro.Handler(r)
	h.ServeHTTP(w, &Request{params: params, Request: r})
}

// Returns the handler for the given request accordingly to the request characteristics
// (r.Method, r.Host and r.URL.Path), it will never be nil. If the request path is not in
// its canonical form the result handler will be an handler that redirects to the canonical
// path.
//
// Handler also returns the registered pattern that matches the request, or will match, in
// case of a redirect handler.
//
// Finally, also returns identified params from the given request path, if registered pattern
// matches one.
//
// To the unrecognizable request path it gives a not found handler, empty pattern and nil params.
func (ro *Router) Handler(r *http.Request) (h RouteHandler, p string, params Params) {

	host := stripHostPort(r.Host)
	path := cleanPath(r.URL.Path)
=======
	if r.RequestURI == "*" {
		if r.ProtoAtLeast(1, 1) {
			w.Header().Set("Connection", "close")
		}
		w.WriteHeader(http.StatusBadRequest)
		return
	}
	_, h, params := ro.Handler(r)
	h.ServeHTTP(w, &Request{params: params, Request: r})
}

func (ro *Router) Handler(r *http.Request) (p string, h RouteHandler, params Params) {

	var host string
	var path string

	if r.Method == http.MethodConnect {
		host = r.URL.Host
		path = r.URL.Path
	} else {
		host = stripHostPort(r.Host)
		path = cleanPath(r.URL.Path)
	}
>>>>>>> 51c2f1a8

	p, h, params = ro.handler(host, path, r.Method)

	if h != nil {

		if path != r.URL.Path {
			u := &url.URL{Path: path, RawQuery: r.URL.RawQuery}
			return RedirectHandler(u.String(), http.StatusMovedPermanently), u.Path, nil
		}

		return
	}

	if newPath, ok := ro.shouldRedirectToSlashPath(host, path); ok {
		u := &url.URL{Path: newPath, RawQuery: r.URL.RawQuery}
		return RedirectHandler(u.String(), http.StatusMovedPermanently), u.Path, nil
	}

	if newPath, ok := ro.shouldRedirectToUnslashPath(host, path); ok {
		u := &url.URL{Path: newPath, RawQuery: r.URL.RawQuery}
		return RedirectHandler(u.String(), http.StatusMovedPermanently), u.Path, nil
	}

	return NotFoundHandler, "", nil
}

func (ro *Router) handler(host, path, method string) (p string, h RouteHandler, params Params) {
	var e *routerEntry

	if ro.host {
		e = ro.match(host + path)
	}

	if e == nil {
		e = ro.match(path)
	}

	if e == nil {
		return "", nil, nil
	}

	h = e.mh[method]

	if h == nil {
		h = e.mh[MethodAll]
		if h == nil {
			return "", nil, nil
		}
	}

	matches := e.re.FindStringSubmatch(path)
	params = make(Params)

	for i, tag := range e.re.SubexpNames() {
		if i != 0 && tag != "" {
			params[tag] = matches[i]
		}
	}
	return e.pattern, h, params
}

func (ro *Router) shouldRedirectToUnslashPath(host, path string) (string, bool) {
	ro.mu.RLock()
	defer ro.mu.RUnlock()

	if path[len(path)-1] != '/' {
		return "", false
	}

	p := []string{path, host + path}

	for _, c := range p {
		ps := c[:len(c)-1]
		if _, ok := ro.um[ps]; ok {
			return ps, true
		}

		for _, e := range ro.um {
			if e.re.MatchString(ps) {
				return ps, true
			}
		}
	}

	return "", false

}

func (ro *Router) shouldRedirectToSlashPath(host, path string) (string, bool) {
	ro.mu.RLock()
	defer ro.mu.RUnlock()

	if path[len(path)-1] == '/' {
		return "", false
	}

	p := []string{path, host + path}

	for _, c := range p {
		ps := c + "/"
		if _, ok := ro.sm[ps]; ok {
			return ps, true
		}

		for _, e := range ro.sm {
			if e.re.MatchString(ps) {
				return ps, true
			}
		}
	}

	return "", false
}

func (ro *Router) match(path string) *routerEntry {
	ro.mu.RLock()
	defer ro.mu.RUnlock()

	// Check exactly match
	e, ok := ro.m[path]
	if ok && e.re.MatchString(path) {
		return e
	}

	for _, e := range ro.m {
		if e.re.MatchString(path) {
			return e
		}
	}

	return nil
}

func createRegExp(pattern string) *regexp.Regexp {

	builder := strings.Builder{}

	builder.WriteRune('^')

	paramsSeeker := regexp.MustCompile(`(\/\{[^\/]+\})`)
	builder.WriteString(paramsSeeker.ReplaceAllStringFunc(pattern, func(m string) string {
		return "/(?P<" + m[2:len(m)-1] + ">[^/]+)"
	}))

	builder.WriteString("$")

	return regexp.MustCompile(strings.ReplaceAll(builder.String(), "/", `\/`))
}

func (ro *Router) register(pattern string, handler RouteHandler, method string) {
	ro.mu.Lock()
	defer ro.mu.Unlock()

	if pattern == "" {
		panic("router: invalid pattern")
	}

	if handler == nil {
		panic("router: nil handler")
	}

	if ro.m == nil {
		ro.m = make(map[string]*routerEntry)
	}

	e, ok := ro.m[pattern]
	if ok {
		if _, ok := e.mh[method]; ok {
			panic("router: multiple registration into " + pattern)
		}
	} else {
		e = &routerEntry{
			pattern: pattern,
			re:      createRegExp(pattern),
			mh:      make(map[string]RouteHandler),
		}
	}

	e.mh[method] = handler

	ro.m[pattern] = e

	if pattern[len(pattern)-1] == '/' {
		if ro.sm == nil {
			ro.sm = make(map[string]*routerEntry)
		}
		ro.sm[e.pattern] = e
	} else {
		if ro.um == nil {
			ro.um = make(map[string]*routerEntry)
		}
		ro.um[e.pattern] = e
	}

	ro.host = pattern[0] != '/'
}

func (ro *Router) registerFunc(pattern string, handler func(w ResponseWriter, r *Request), method string) {
	if handler == nil {
		panic("router: nil handler")
	}
	ro.register(pattern, RouteHandlerFunc(handler), method)
}

// Records the given pattern and handler to handle the corresponding path.
// Use is a generic method correspondent
func (ro *Router) Use(pattern string, handler RouteHandler) {
	ro.register(pattern, handler, MethodAll)
}

// Similar to Use method, but this method get a handler as a func.
// And wrap it, to act like a RouteHandler.
func (ro *Router) UseFunc(pattern string, handler func(w ResponseWriter, r *Request)) {
	ro.registerFunc(pattern, RouteHandlerFunc(handler), MethodAll)
}

// Records the given pattern and handler to handle the corresponding path only on GET method.
func (ro *Router) Get(pattern string, handler RouteHandler) {
	ro.register(pattern, handler, MethodGet)
}

// Similar to Get method, but this method get a handler as a func.
// And wrap it, to act like a RouteHandler.
func (ro *Router) GetFunc(pattern string, handler func(w ResponseWriter, r *Request)) {
	ro.registerFunc(pattern, handler, MethodGet)
}

// Records the given pattern and handler to handle the corresponding path only on POST method.
func (ro *Router) Post(pattern string, handler RouteHandler) {
	ro.register(pattern, handler, MethodPost)
}

// Similar to Post method, but this method get a handler as a func.
// And wrap it, to act like a RouteHandler.
func (ro *Router) PostFunc(pattern string, handler func(w ResponseWriter, r *Request)) {
	ro.registerFunc(pattern, handler, MethodPost)
}

// Records the given pattern and handler to handle the corresponding path only on PUT method.
func (ro *Router) Put(pattern string, handler RouteHandler) {
	ro.register(pattern, handler, MethodPut)
}

// Similar to Put method, but this method get a handler as a func.
// And wrap it, to act like a RouteHandler.
func (ro *Router) PutFunc(pattern string, handler func(w ResponseWriter, r *Request)) {
	ro.registerFunc(pattern, handler, MethodPut)
}

// Records the given pattern and handler to handle the corresponding path only on DELETE method.
func (ro *Router) Delete(pattern string, handler RouteHandler) {
	ro.register(pattern, handler, MethodDelete)
}

// Similar to Delete method, but this method get a handler as a func.
// And wrap it, to act like a RouteHandler.
func (ro *Router) DeleteFunc(pattern string, handler func(w ResponseWriter, r *Request)) {
	ro.registerFunc(pattern, handler, MethodDelete)
}<|MERGE_RESOLUTION|>--- conflicted
+++ resolved
@@ -107,8 +107,13 @@
 
 // Dispatches the request to the handler whose pattern most closely matches the request URL.
 func (ro *Router) ServeHTTP(w http.ResponseWriter, r *http.Request) {
-<<<<<<< HEAD
-
+	if r.RequestURI == "*" {
+		if r.ProtoAtLeast(1, 1) {
+			w.Header().Set("Connection", "close")
+		}
+		w.WriteHeader(http.StatusBadRequest)
+		return
+	}
 	h, _, params := ro.Handler(r)
 	h.ServeHTTP(w, &Request{params: params, Request: r})
 }
@@ -127,22 +132,6 @@
 // To the unrecognizable request path it gives a not found handler, empty pattern and nil params.
 func (ro *Router) Handler(r *http.Request) (h RouteHandler, p string, params Params) {
 
-	host := stripHostPort(r.Host)
-	path := cleanPath(r.URL.Path)
-=======
-	if r.RequestURI == "*" {
-		if r.ProtoAtLeast(1, 1) {
-			w.Header().Set("Connection", "close")
-		}
-		w.WriteHeader(http.StatusBadRequest)
-		return
-	}
-	_, h, params := ro.Handler(r)
-	h.ServeHTTP(w, &Request{params: params, Request: r})
-}
-
-func (ro *Router) Handler(r *http.Request) (p string, h RouteHandler, params Params) {
-
 	var host string
 	var path string
 
@@ -153,7 +142,6 @@
 		host = stripHostPort(r.Host)
 		path = cleanPath(r.URL.Path)
 	}
->>>>>>> 51c2f1a8
 
 	p, h, params = ro.handler(host, path, r.Method)
 
