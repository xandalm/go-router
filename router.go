package router

import (
	"net"
	"net/http"
	"net/url"
	"path"
	"regexp"
	"strings"
	"sync"
)

const (
	MethodAll    = "ALL"
	MethodGet    = http.MethodGet
	MethodPost   = http.MethodPost
	MethodPut    = http.MethodPut
	MethodDelete = http.MethodDelete
)

type ResponseWriter http.ResponseWriter

type Handler interface {
	ServeHTTP(ResponseWriter, *Request)
}

type MiddlewareHandler interface {
	ServeHTTP(ResponseWriter, *Request, func(any))
}

// An Adapter to allow the use of functions as HTTP handlers.
type HandlerFunc func(ResponseWriter, *Request)

func (f HandlerFunc) ServeHTTP(w ResponseWriter, r *Request) {
	f(w, r)
}

type routerEntry struct {
	pattern string
	re      *regexp.Regexp
	mh      map[string]Handler
}

// Holds a simple request handler that replies HTTP 404 status
var NotFoundHandler = HandlerFunc(func(w ResponseWriter, r *Request) {
	w.WriteHeader(http.StatusNotFound)
})

type redirectHandler struct {
	url  string
	code int
}

func (rh *redirectHandler) ServeHTTP(w ResponseWriter, r *Request) {
	http.Redirect(w, r.Request, rh.url, rh.code)
}

func RedirectHandler(url string, code int) Handler {
	return &redirectHandler{url, code}
}

func cleanPath(p string) string {
	if p == "" {
		return "/"
	}

	if p[0] != '/' {
		p = "/" + p
	}
	np := path.Clean(p)

	if p[len(p)-1] == '/' && np != "/" {
		if len(p) == len(np)+1 && strings.HasPrefix(p, np) {
			np = p
		} else {
			np += "/"
		}
	}

	return np
}

func stripHostPort(host string) string {
	if !strings.Contains(host, ":") {
		return host
	}
	host, _, err := net.SplitHostPort(host)
	if err != nil {
		return host
	}
	return host
}

// Like to standard ServeMux, it's a HTTP request multiplexer.
// Have similar characteristics, however Router brings the
// possibility to handle params that can be exposed in patterns.
//
// One parameterized pattern can be registered with a it's name
// rounded by brackets, that is /customers/{id}.
type Router struct {
	mu   sync.RWMutex
	ns   map[string]*routerNamespace
	e    *routerEntry // handle with "/" (the root)
	host bool
}

func NewRouter() *Router {
	return &Router{}
}

// Dispatches the request to the handler whose pattern most closely matches the request URL.
func (ro *Router) ServeHTTP(w http.ResponseWriter, r *http.Request) {
	if r.RequestURI == "*" {
		if r.ProtoAtLeast(1, 1) {
			w.Header().Set("Connection", "close")
		}
		w.WriteHeader(http.StatusBadRequest)
		return
	}
	h, _, params := ro.Handler(r)
	h.ServeHTTP(w, &Request{params: params, Request: r})
}

// Returns the handler for the given request accordingly to the request characteristics
// (r.Method, r.Host and r.URL.Path), it will never be nil. If the request path is not in
// its canonical form, the result handler will be an handler that redirects to the canonical
// path.
//
// Handler also returns the registered pattern that matches the request, or will match, in
// case of a redirect handler.
//
// Finally, also returns identified params from the given request path, if registered pattern
// matches one.
//
// To the unrecognizable request path it gives a not found handler, empty pattern and nil params.
func (ro *Router) Handler(r *http.Request) (h Handler, p string, params Params) {

	var host string
	var path string

	if r.Method == http.MethodConnect {
		host = r.URL.Host
		path = r.URL.Path
	} else {
		host = stripHostPort(r.Host)
		path = cleanPath(r.URL.Path)
	}

	p, h, params = ro.handler(host, path, r.Method)

	if h != nil {

		if path != "/" && path != r.URL.Path {
			u := &url.URL{Path: path, RawQuery: r.URL.RawQuery}
			return RedirectHandler(u.String(), http.StatusMovedPermanently), u.Path, nil
		}

		return
	}

	if newPath, ok := ro.shouldRedirectToSlashPath(host, path); ok {
		u := &url.URL{Path: newPath, RawQuery: r.URL.RawQuery}
		return RedirectHandler(u.String(), http.StatusMovedPermanently), u.Path, nil
	}

	if newPath, ok := ro.shouldRedirectToUnslashPath(host, path); ok {
		u := &url.URL{Path: newPath, RawQuery: r.URL.RawQuery}
		return RedirectHandler(u.String(), http.StatusMovedPermanently), u.Path, nil
	}

	return NotFoundHandler, "", nil
}

func (ro *Router) handler(host, path, method string) (p string, h Handler, params Params) {
	var e *routerEntry

	if ro.host {
		e = ro.match(host + path)
	}

	if e == nil {
		e = ro.match(path)
	}

	if e == nil {
		return "", nil, nil
	}

	h = e.mh[method]

	if h == nil {
		h = e.mh[MethodAll]
		if h == nil {
			return "", nil, nil
		}
	}

	matches := e.re.FindStringSubmatch(path)
	params = make(Params)

	for i, tag := range e.re.SubexpNames() {
		if i != 0 && tag != "" {
			params[tag] = matches[i]
		}
	}
	return e.pattern, h, params
}

func (ro *Router) shouldRedirectToUnslashPath(host, path string) (string, bool) {
	ro.mu.RLock()
	defer ro.mu.RUnlock()

	if path[len(path)-1] != '/' {
		return "", false
	}

	p := []string{path, host + path}

	for _, c := range p {
		ps := c[:len(c)-1]
		n, _ := closer(ro.ns, parseNamespace(ps))
		if n != nil && n.eu != nil && n.eu.re.MatchString(ps) {
			return ps, true
		}
	}

	return "", false

}

func (ro *Router) shouldRedirectToSlashPath(host, path string) (string, bool) {
	ro.mu.RLock()
	defer ro.mu.RUnlock()

	if path[len(path)-1] == '/' {
		return "", false
	}

	p := []string{path, host + path}

	for _, c := range p {
		ps := c + "/"
		n, _ := closer(ro.ns, parseNamespace(ps))
		if n != nil && n.es != nil && n.es.re.MatchString(ps) {
			return ps, true
		}
	}

	return "", false
}

func (ro *Router) match(path string) *routerEntry {
	ro.mu.RLock()
	defer ro.mu.RUnlock()

	if path == "/" {
		return ro.e
	}

	n, _ := closer(ro.ns, strings.TrimPrefix(path, "/"))

	if n == nil {
		return nil
	}

	if n.eu != nil && n.eu.re.MatchString(path) {
		return n.eu
	}

	if n.es != nil && n.es.re.MatchString(path) {
		return n.es
	}

	return nil
}

func createRegExp(pattern string) *regexp.Regexp {

	builder := strings.Builder{}

	builder.WriteRune('^')

	paramsSeeker := regexp.MustCompile(`(\/\{[^\/]+\})`)
	builder.WriteString(paramsSeeker.ReplaceAllStringFunc(pattern, func(m string) string {
		return "/(?P<" + m[2:len(m)-1] + ">[^/]+)"
	}))

	builder.WriteString("$")

	str := regexp.MustCompile(`\/|\.`).ReplaceAllStringFunc(
		builder.String(),
		func(s string) string {
			if s == "/" {
				return `\/`
			}
			return `\.`
		},
	)

	return regexp.MustCompile(str)
}

var PatternValidator = regexp.MustCompile(`^((?:\w+\.)+\w+)?((?:\/(?:\w+|(?:\{\w+\}))+)*(?:\/(?:\w*(?:\.\w+)*)?)?)?$`)

func isValidPattern(p string) bool {

	if PatternValidator == nil {
		panic("router: nil pattern validator")
	}

	if p == "" {
		return false
	}

	return !PatternValidator.MatchString(p)
}

func (ro *Router) register(pattern string, handler Handler, method string) {
	ro.mu.Lock()
	defer ro.mu.Unlock()

	if isValidPattern(pattern) {
		panic("router: invalid pattern")
	}

	if handler == nil {
		panic("router: nil handler")
	}

	if pattern == "/" {
		// handle for http://example.url and http://example.url/
		if ro.e != nil {
			panic("router: multiple registration into " + pattern)
		}
		ro.e = &routerEntry{
			pattern: pattern,
<<<<<<< HEAD
			re:      createRegExp(pattern),
			mh:      make(map[string]Handler),
=======
			re:      regexp.MustCompile(`^\/?$`),
			mh: map[string]RouteHandler{
				method: handler,
			},
>>>>>>> 3b655f66
		}
		return
	}

	var n *routerNamespace
	if pattern[0] == '/' {
		n = ro.namespace(pattern[1:])
	} else {
		ro.host = true
		n = ro.namespace(pattern)
	}

	var holdEntry **routerEntry
	if pattern[len(pattern)-1] == '/' {
		holdEntry = &n.es
	} else {
		holdEntry = &n.eu
	}

	if *holdEntry != nil {
		entry := **holdEntry
		if _, ok := entry.mh[method]; ok {
			panic("router: multiple registration into " + pattern)
		}
		entry.mh[method] = handler
	} else {
		*holdEntry = &routerEntry{
			pattern: pattern,
			re:      createRegExp(pattern),
			mh: map[string]RouteHandler{
				method: handler,
			},
		}
	}
}

func (ro *Router) registerFunc(pattern string, handler func(w ResponseWriter, r *Request), method string) {
	if handler == nil {
		panic("router: nil handler")
	}
	ro.register(pattern, HandlerFunc(handler), method)
}

// Records the given pattern and handler to handle the corresponding path.
// Use is a generic method correspondent
func (ro *Router) UsePattern(pattern string, handler Handler) {
	ro.register(pattern, handler, MethodAll)
}

// Similar to Use method, but this method get a handler as a func.
// And wrap it, to act like a RouteHandler.
func (ro *Router) UsePatternFunc(pattern string, handler func(w ResponseWriter, r *Request)) {
	ro.registerFunc(pattern, HandlerFunc(handler), MethodAll)
}

// Records the given pattern and handler to handle the corresponding path only on GET method.
func (ro *Router) Get(pattern string, handler Handler) {
	ro.register(pattern, handler, MethodGet)
}

// Similar to Get method, but this method get a handler as a func.
// And wrap it, to act like a RouteHandler.
func (ro *Router) GetFunc(pattern string, handler func(w ResponseWriter, r *Request)) {
	ro.registerFunc(pattern, handler, MethodGet)
}

// Records the given pattern and handler to handle the corresponding path only on POST method.
func (ro *Router) Post(pattern string, handler Handler) {
	ro.register(pattern, handler, MethodPost)
}

// Similar to Post method, but this method get a handler as a func.
// And wrap it, to act like a RouteHandler.
func (ro *Router) PostFunc(pattern string, handler func(w ResponseWriter, r *Request)) {
	ro.registerFunc(pattern, handler, MethodPost)
}

// Records the given pattern and handler to handle the corresponding path only on PUT method.
func (ro *Router) Put(pattern string, handler Handler) {
	ro.register(pattern, handler, MethodPut)
}

// Similar to Put method, but this method get a handler as a func.
// And wrap it, to act like a RouteHandler.
func (ro *Router) PutFunc(pattern string, handler func(w ResponseWriter, r *Request)) {
	ro.registerFunc(pattern, handler, MethodPut)
}

// Records the given pattern and handler to handle the corresponding path only on DELETE method.
func (ro *Router) Delete(pattern string, handler Handler) {
	ro.register(pattern, handler, MethodDelete)
}

// Similar to Delete method, but this method get a handler as a func.
// And wrap it, to act like a RouteHandler.
func (ro *Router) DeleteFunc(pattern string, handler func(w ResponseWriter, r *Request)) {
	ro.registerFunc(pattern, handler, MethodDelete)
}

type routerNamespace struct {
	r      *Router
	p      *routerNamespace // parent
	es, eu *routerEntry
	ns     map[string]*routerNamespace
}

func (na *routerNamespace) namespace(name string) *routerNamespace {

	if na.ns == nil {
		na.ns = map[string]*routerNamespace{}
	}

	n, path := closer(na.ns, name)

	if path == name {
		return n
	}
	name = strings.TrimPrefix(name, path+"/")

	// new node (nn)
	nn := &routerNamespace{
		r:  na.r,
		p:  na,
		ns: map[string]*routerNamespace{},
	}

	var ns map[string]*routerNamespace
	if n == nil {
		// hold router children (namespace list from this level)
		ns = na.ns
	} else {
		// hold falling node children (namespace list from this level)
		ns = n.ns
		// set falling node parent to be parent of the new node
		nn.p = n.p
		// set new node as parent of the falling node
		n.p = nn
	}

	for k, v := range ns {
		last := strings.TrimPrefix(k, name+"/")
		if last == k {
			continue
		}
		delete(ns, k)
		v.p = nn
		nn.ns[last] = v
	}

	ns[name] = nn // ignoring slash

	return nn
}

func (na *routerNamespace) Namespace(name string) *routerNamespace {

	return na.namespace(name)
}

func closer(ns map[string]*routerNamespace, name string) (n *routerNamespace, path string) {
	subnames := strings.Split(name, "/")

	var acc string
	var before string
	for _, name := range subnames {
		before = acc
		acc += name
		if found, ok := ns[acc]; ok { // Exact match
			n = found
			ns = n.ns // next level
			path += acc + "/"
			acc = ""
		} else {
			if found, ok := ns[before+"{}"]; ok { // Has param that can handle with path
				n = found
				ns = n.ns // next level
				path += acc + "{}/"
				acc = ""
			} else {
				acc += "/"
			}
		}
	}

	if path != "" && path != name {
		path = path[:len(path)-1]
	}

	return
}

const ErrParamAsNamespace = "the given namespace starts with param"

// This function checks for isolated param as namespace ocurrence.
// If it happens then it will panic.
// Otherwise will replace params into generalized params
// As example, the path:
//
//	"/some/path/{PARAM_NAME}"
//
// Will be normalized to:
//
//	"/some/path/{any}"
//
// Finally returning the parsed name.
func parseNamespace(name string) string {
	name = strings.TrimPrefix(name, "/")
	name = strings.TrimSuffix(name, "/")
	if regexp.MustCompile(`^\{[^\/]+\}`).MatchString(name) {
		panic(ErrParamAsNamespace)
	}
	name = regexp.MustCompile(`\{[^\/]+\}`).ReplaceAllString(name, "{}")
	return name
}

func (ro *Router) namespace(name string) *routerNamespace {

	name = parseNamespace(name)

	if ro.ns == nil {
		ro.ns = map[string]*routerNamespace{}
	}

	n, path := closer(ro.ns, name)

	if path == name {
		return n
	}
	name = strings.TrimPrefix(name, path+"/")

	// new node (nn)
	nn := &routerNamespace{
		r:  ro,
		ns: map[string]*routerNamespace{},
	}

	var ns map[string]*routerNamespace
	if n == nil {
		// hold router children (namespace list from this level)
		ns = ro.ns
	} else {
		// hold falling node children (namespace list from this level)
		ns = n.ns
		// set falling node parent to be parent of the new node
		nn.p = n.p
		// set new node as parent of the falling node
		n.p = nn
	}

	for k, v := range ns {
		last := strings.TrimPrefix(k, name+"/")
		if last == k {
			continue
		}
		delete(ns, k)
		v.p = nn
		nn.ns[last] = v
	}

	ns[name] = nn // ignoring slash

	return nn
}

func (ro *Router) Namespace(name string) *routerNamespace {
	ro.mu.Lock()
	defer ro.mu.Unlock()

	return ro.namespace(name)
}<|MERGE_RESOLUTION|>--- conflicted
+++ resolved
@@ -334,15 +334,10 @@
 		}
 		ro.e = &routerEntry{
 			pattern: pattern,
-<<<<<<< HEAD
-			re:      createRegExp(pattern),
-			mh:      make(map[string]Handler),
-=======
 			re:      regexp.MustCompile(`^\/?$`),
-			mh: map[string]RouteHandler{
+			mh: map[string]Handler{
 				method: handler,
 			},
->>>>>>> 3b655f66
 		}
 		return
 	}
@@ -372,7 +367,7 @@
 		*holdEntry = &routerEntry{
 			pattern: pattern,
 			re:      createRegExp(pattern),
-			mh: map[string]RouteHandler{
+			mh: map[string]Handler{
 				method: handler,
 			},
 		}
